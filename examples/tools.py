--- conflicted
+++ resolved
@@ -17,17 +17,11 @@
     inputs = [itf(format='txt', n='>=1')]
     outputs = [otf('cat', 'txt', 'cat_out.txt', )]
 
-<<<<<<< HEAD
-    def cmd(self, inputs, (out_txt,)):
-        return 'cat {input} > {out_txt}'.format(
-            input=' '.join(map(str, inputs)),
-=======
     def cmd(self, inputs, outputs):
         input_txts = inputs[0]  # it's easier to just unpack in the method signature, see examples below.
         out_txt = outputs[0]  # it's easier to just unpack in the method signature, see examples below.
         return 'cat {input} > {out_txt}'.format(
             input=' '.join(map(str, (input_txts,))),
->>>>>>> 6ef811b1
             **locals()
         )
 
@@ -36,15 +30,9 @@
     inputs = [itf(format='txt')]
     outputs = [otf('paste', 'txt', 'paste.txt')]
 
-<<<<<<< HEAD
-    def cmd(self, inputs, (out_txt,)):
-        return 'paste {input} > {out_txt}'.format(
-            input=' '.join(map(str, inputs)),
-=======
     def cmd(self, (input_txts,), (out_txt,)):
         return 'paste {input} > {out_txt}'.format(
             input=' '.join(map(str, (input_txts,))),
->>>>>>> 6ef811b1
             **locals()
         )
 
@@ -53,15 +41,9 @@
     inputs = [itf(format='txt')]
     outputs = [otf('wc', 'txt')]
 
-<<<<<<< HEAD
-    def cmd(self, inputs, (out_txt,)):
-        return 'wc {input} > {out_txt}'.format(
-            input=' '.join(map(str, inputs)),
-=======
     def cmd(self, (input_txts,), (out_txt,)):
         return 'wc {input} > {out_txt}'.format(
             input=' '.join(map(str, (input_txts,))),
->>>>>>> 6ef811b1
             **locals()
         )
 
@@ -75,10 +57,6 @@
     inputs = [itf(format='*', n=1)]
     outputs = [otf(name='md5', format='md5')]
 
-<<<<<<< HEAD
-    def cmd(self, in_file, out_md5):
-=======
     def cmd(self, (in_file,), _, out_md5):
->>>>>>> 6ef811b1
         out_md5.basename = in_file.basename + '.md5'
-        return 'md5sum {in_file}'.format(**locals())+        return 'md5sum {in_file}'.format(**locals()) 